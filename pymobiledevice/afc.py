--- conflicted
+++ resolved
@@ -40,10 +40,6 @@
 from pymobiledevice.lockdown import LockdownClient
 
 from cmd import Cmd
-<<<<<<< HEAD
-from util import hexdump, parsePlist
-from pprint import pprint
-=======
 from past.builtins import xrange
 from six import PY3
 from util import hexdump, parsePlist
@@ -51,7 +47,6 @@
 
 from pymobiledevice.lockdown import LockdownClient
 from pymobiledevice.util import hexdump, parsePlist
->>>>>>> 3c507924
 
 MODEMASK =  0o0000777
 
@@ -129,16 +124,11 @@
 AFC_LOCK_EX = 2 | 4  #/**< exclusive lock */
 AFC_LOCK_UN = 8 | 4  #/**< unlock */
 
-<<<<<<< HEAD
-
-AFCMAGIC = b"CFA6LPAA"
-=======
 if PY3:
     AFCMAGIC = b"CFA6LPAA"
 else:
     AFCMAGIC = "CFA6LPAA"
 
->>>>>>> 3c507924
 AFCPacket = Struct(
                    "magic" / Const(AFCMAGIC),
                    "entire_length" /Int64ul,
@@ -264,16 +254,12 @@
 
 
     def make_link(self, target, linkname, type=AFC_SYMLINK):
-<<<<<<< HEAD
-        status, data = self.do_operation(AFC_OP_MAKE_LINK, struct.pack("<Q", type) + target + "\x00" + linkname + "\x00")
-=======
         if PY3:
             linkname = linkname.encode('utf-8')
             separator = b"\x00"
         else:
             separator = "\x00"
         status, data = self.do_operation(AFC_OP_MAKE_LINK, struct.pack("<Q", type) + target + separator + linkname + separator)
->>>>>>> 3c507924
         self.logger.info("make_link: %s", status)
         return status
 
@@ -424,10 +410,6 @@
         Cmd.__init__(self, completekey=completekey, stdin=stdin, stdout=stdout)
         self.lockdown = LockdownClient()
         self.afc = client if client else AFCClient(self.lockdown, serviceName=afcname, udid=udid)
-<<<<<<< HEAD
-
-=======
->>>>>>> 3c507924
         self.curdir = '/'
         self.prompt = 'AFC$ ' + self.curdir + ' '
         self.complete_cat = self._complete
@@ -463,10 +445,6 @@
             self.prompt = "AFC$ %s " % new
         else:
             self.logger.error("%s does not exist", new)
-<<<<<<< HEAD
-
-=======
->>>>>>> 3c507924
 
     def _complete(self, text, line, begidx, endidx):
         filename = text.split("/")[-1]
