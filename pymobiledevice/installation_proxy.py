--- conflicted
+++ resolved
@@ -68,20 +68,12 @@
                 return z.get("Status")
         return "Error"
 
-<<<<<<< HEAD
-    def send_cmd_for_bid(self, bid, cmd="Archive", options={}, handler=None, *args):
-        cmd = { "Command": cmd,
-                "ClientOptions": options,
-                "ApplicationIdentifier": bid }
-
-=======
     def send_cmd_for_bid(self, bid, cmd="Archive", options=None, handler=None, *args):
         cmd = { "Command": cmd,
 
                 "ApplicationIdentifier": bid }
         if options:
             cmd.update({"ClientOptions": options})
->>>>>>> 3c507924
         self.logger.info("%s : %s\n", cmd, self.watch_completion(handler, *args))
 
 
@@ -101,38 +93,16 @@
     def install(self, ipaPath, options={}, handler=None, *args):
         return self.install_or_upgrade(ipaPath, "Install", options, handler, args)
 
-<<<<<<< HEAD
-    def install(self, ipaPath, options={}, handler=None, *args):
-        return self.install_or_upgrade(ipaPath, "Install", options, handler, args)
-=======
->>>>>>> 3c507924
-
     def upgrade(self, ipaPath, options={}, handler=None, *args):
         return self.install_or_upgrade(ipaPath, "Upgrade", options, handler, args)
-
-<<<<<<< HEAD
-    def upgrade(self, ipaPath, options={}, handler=None, *args):
-        return self.install_or_upgrade(ipaPath, "Upgrade", options, handler, args)
-=======
->>>>>>> 3c507924
 
     def check_capabilities_match(self, capabilities, options={}):
         cmd = { "Command": "CheckCapabilitiesMatch",
                 "ClientOptions": options }
 
-<<<<<<< HEAD
-    def check_capabilities_match(self, capabilities, options={}):
-        cmd = { "Command": "CheckCapabilitiesMatch",
-                "ClientOptions": options }
-
         if capabilities:
             cmd["Capabilities"] =  capabilities
 
-=======
-        if capabilities:
-            cmd["Capabilities"] =  capabilities
-
->>>>>>> 3c507924
         self.service.sendPlist(cmd)
         result = self.service.recvPlist().get("LookupResult")
         return result
@@ -199,11 +169,7 @@
             print(("%s : %s => %s" % (app.get("CFBundleDisplayName"),
                                       app.get("CFBundleIdentifier"),
                                       app.get("Path") if app.get("Path")
-<<<<<<< HEAD
-                                      else app.get("Container"))).encode('utf-8')
-=======
                                       else app.get("Container"))).encode('utf-8'))
->>>>>>> 3c507924
 
     def get_apps_bid(self,appTypes=["User"]):
         return [app["CFBundleIdentifier"]
