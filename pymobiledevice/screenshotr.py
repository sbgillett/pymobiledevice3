#!/usr/bin/env python
# -*- coding: utf8 -*-
#
# $Id$
#
# Copyright (c) 2012-2014 "dark[-at-]gotohack.org"
#
# This file is part of pymobiledevice
#
# pymobiledevice is free software: you can redistribute it and/or modify
# it under the terms of the GNU General Public License as published by
# the Free Software Foundation, either version 3 of the License, or
# (at your option) any later version.
#
# This program is distributed in the hope that it will be useful,
# but WITHOUT ANY WARRANTY; without even the implied warranty of
# MERCHANTABILITY or FITNESS FOR A PARTICULAR PURPOSE.  See the
# GNU General Public License for more details.
#
# You should have received a copy of the GNU General Public License
# along with this program.  If not, see <http://www.gnu.org/licenses/>.
#
#

import os
import plistlib
import logging
<<<<<<< HEAD

from pymobiledevice.lockdown import LockdownClient

=======

from pymobiledevice.lockdown import LockdownClient

from six import PY3
>>>>>>> 3c507924
from pprint import pprint
from time import gmtime, strftime
from optparse import OptionParser

class screenshotr(object):
    def __init__(self, lockdown=None, serviceName='com.apple.mobile.screenshotr', udid=None, logger=None):
        self.logger = logger or logging.getLogger(__name__)
        self.lockdown = lockdown if lockdown else LockdownClient(udid=udid)
        self.service = self.lockdown.startService(serviceName)
        DLMessageVersionExchange = self.service.recvPlist()
        version_major = DLMessageVersionExchange[1]
        self.service.sendPlist(["DLMessageVersionExchange", "DLVersionsOk", version_major ])
        DLMessageDeviceReady = self.service.recvPlist()

    def stop_session(self):
        self.service.close()

    def take_screenshot(self):
        self.service.sendPlist(['DLMessageProcessMessage', {'MessageType': 'ScreenShotRequest'}])
        res = self.service.recvPlist()

        assert len(res) == 2
        assert res[0] == "DLMessageProcessMessage"

        if res[1].get('MessageType') == 'ScreenShotReply':
<<<<<<< HEAD
            data = res[1]['ScreenShotData'].data
            return data
=======
            if PY3:
                screen_data = res[1]['ScreenShotData']
            else:
                screen_data = res[1]['ScreenShotData'].data
            return screen_data
>>>>>>> 3c507924
        return None

if __name__ == '__main__':
    parser = OptionParser(usage='%prog')
    parser.add_option("-u", "--udid",
                  default=False, action="store", dest="device_udid", metavar="DEVICE_UDID",
                  help="Device udid")
    parser.add_option('-p', '--path', dest='outDir', default=False,
            help='Output Directory (default: . )', type='string')
    (options, args) = parser.parse_args()

    outPath = '.'
    if options.outDir:
        outPath = options.outDir

    logging.basicConfig(level=logging.INFO)
    lckdn = LockdownClient(options.device_udid)
    screenshotr = screenshotr(lockdown=lckdn)
    data = screenshotr.take_screenshot()
    if data:
        filename = strftime('screenshot-%Y-%m-%d-%H-%M-%S.tif',gmtime())
        outPath = os.path.join(outPath, filename)
        print('Saving Screenshot at %s' % outPath)
        o = open(outPath,'wb')
<<<<<<< HEAD
        o.write(data)
=======
        o.write(data)
>>>>>>> 3c507924
<|MERGE_RESOLUTION|>--- conflicted
+++ resolved
@@ -25,16 +25,10 @@
 import os
 import plistlib
 import logging
-<<<<<<< HEAD
-
-from pymobiledevice.lockdown import LockdownClient
-
-=======
 
 from pymobiledevice.lockdown import LockdownClient
 
 from six import PY3
->>>>>>> 3c507924
 from pprint import pprint
 from time import gmtime, strftime
 from optparse import OptionParser
@@ -60,16 +54,11 @@
         assert res[0] == "DLMessageProcessMessage"
 
         if res[1].get('MessageType') == 'ScreenShotReply':
-<<<<<<< HEAD
-            data = res[1]['ScreenShotData'].data
-            return data
-=======
             if PY3:
                 screen_data = res[1]['ScreenShotData']
             else:
                 screen_data = res[1]['ScreenShotData'].data
             return screen_data
->>>>>>> 3c507924
         return None
 
 if __name__ == '__main__':
@@ -94,8 +83,4 @@
         outPath = os.path.join(outPath, filename)
         print('Saving Screenshot at %s' % outPath)
         o = open(outPath,'wb')
-<<<<<<< HEAD
         o.write(data)
-=======
-        o.write(data)
->>>>>>> 3c507924
